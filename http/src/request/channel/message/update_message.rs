use crate::{
    client::Client,
    error::Error as HttpError,
<<<<<<< HEAD
    request::{
        validate::{self, EmbedValidationError},
        Pending, Request,
    },
=======
    request::{validate, NullableField, Pending, Request},
>>>>>>> 6d24d723
    routing::Route,
};
use serde::Serialize;
use std::{
    error::Error,
    fmt::{Display, Formatter, Result as FmtResult},
};
use twilight_model::{
    channel::{
        embed::Embed,
        message::{AllowedMentions, MessageFlags},
        Attachment, Message,
    },
    id::{ChannelId, MessageId},
};

/// The error created when a message can not be updated as configured.
#[derive(Debug)]
pub struct UpdateMessageError {
    kind: UpdateMessageErrorType,
    source: Option<Box<dyn Error + Send + Sync>>,
}

impl UpdateMessageError {
    /// Immutable reference to the type of error that occurred.
    #[must_use = "retrieving the type has no effect if left unused"]
    pub const fn kind(&self) -> &UpdateMessageErrorType {
        &self.kind
    }

    /// Consume the error, returning the source error if there is any.
    #[must_use = "consuming the error and retrieving the source has no effect if left unused"]
    pub fn into_source(self) -> Option<Box<dyn Error + Send + Sync>> {
        self.source
    }

    /// Consume the error, returning the owned error type and the source error.
    #[must_use = "consuming the error into its parts has no effect if left unused"]
    pub fn into_parts(self) -> (UpdateMessageErrorType, Option<Box<dyn Error + Send + Sync>>) {
        (self.kind, self.source)
    }

    fn embed(source: EmbedValidationError, embed: Embed, idx: Option<usize>) -> Self {
        Self {
            kind: UpdateMessageErrorType::EmbedTooLarge {
                embed: Box::new(embed),
                idx,
            },
            source: Some(Box::new(source)),
        }
    }
}

impl Display for UpdateMessageError {
    fn fmt(&self, f: &mut Formatter<'_>) -> FmtResult {
        match &self.kind {
            UpdateMessageErrorType::ContentInvalid { .. } => {
                f.write_str("the message content is invalid")
            }
            UpdateMessageErrorType::EmbedTooLarge { idx, .. } => {
                if let Some(idx) = idx {
                    f.write_str("the embed at index ")?;
                    Display::fmt(&idx, f)?;

                    f.write_str("'s contents are too long")
                } else {
                    f.write_str("the embed's contents are too long")
                }
            }
        }
    }
}

impl Error for UpdateMessageError {
    fn source(&self) -> Option<&(dyn Error + 'static)> {
        self.source
            .as_ref()
            .map(|source| &**source as &(dyn Error + 'static))
    }
}

/// Type of [`UpdateMessageError`] that occurred.
#[derive(Debug)]
#[non_exhaustive]
pub enum UpdateMessageErrorType {
    /// Returned when the content is over 2000 UTF-16 characters.
    ContentInvalid {
        /// Provided content.
        content: String,
    },
    /// Returned when the length of the embed is over 6000 characters.
    EmbedTooLarge {
        /// Provided embed.
        embed: Box<Embed>,
        /// Index of the embed, if there is any.
        idx: Option<usize>,
    },
}

#[derive(Default, Serialize)]
struct UpdateMessageFields {
    #[serde(skip_serializing_if = "Option::is_none")]
    pub(crate) allowed_mentions: Option<AllowedMentions>,
    #[serde(skip_serializing_if = "Vec::is_empty")]
    pub attachments: Vec<Attachment>,
    // We don't serialize if this is Option::None, to avoid overwriting the
    // field without meaning to.
    //
    // So we use a nested Option, representing the following states:
    //
    // - Some(Some(String)): Modifying the "content" from one state to a string;
    // - Some(None): Removing the "content" by giving the Discord API a written
    //   `"content": null` in the JSON;
    // - None: Don't serialize the field at all, not modifying the state.
    #[serde(skip_serializing_if = "Option::is_none")]
<<<<<<< HEAD
    content: Option<Option<String>>,
    #[serde(skip_serializing_if = "Option::is_none")]
    embeds: Option<Vec<Embed>>,
=======
    content: Option<NullableField<String>>,
    #[serde(skip_serializing_if = "Option::is_none")]
    embed: Option<NullableField<Embed>>,
>>>>>>> 6d24d723
    #[serde(skip_serializing_if = "Option::is_none")]
    flags: Option<MessageFlags>,
}

/// Update a message by [`ChannelId`] and [`MessageId`].
///
/// You can pass `None` to any of the methods to remove the associated field.
/// For example, if you have a message with an embed you want to remove, you can
/// use `.embed(None)` to remove the embed.
///
/// # Examples
///
/// Replace the content with `"test update"`:
///
/// ```rust,no_run
/// use twilight_http::Client;
/// use twilight_model::id::{ChannelId, MessageId};
///
/// # #[tokio::main]
/// # async fn main() -> Result<(), Box<dyn std::error::Error>> {
/// let client = Client::new("my token");
/// client.update_message(ChannelId(1), MessageId(2))
///     .content("test update".to_owned())?
///     .await?;
/// # Ok(()) }
/// ```
///
/// Remove the message's content:
///
/// ```rust,no_run
/// # use twilight_http::Client;
/// # use twilight_model::id::{ChannelId, MessageId};
/// #
/// # #[tokio::main]
/// # async fn main() -> Result<(), Box<dyn std::error::Error>> {
/// # let client = Client::new("my token");
/// client.update_message(ChannelId(1), MessageId(2))
///     .content(None)?
///     .await?;
/// # Ok(()) }
/// ```
pub struct UpdateMessage<'a> {
    channel_id: ChannelId,
    fields: UpdateMessageFields,
    fut: Option<Pending<'a, Message>>,
    http: &'a Client,
    message_id: MessageId,
}

impl<'a> UpdateMessage<'a> {
    pub(crate) fn new(http: &'a Client, channel_id: ChannelId, message_id: MessageId) -> Self {
        Self {
            channel_id,
            fields: UpdateMessageFields::default(),
            fut: None,
            http,
            message_id,
        }
    }

    /// Specify an attachment already present in the target message to keep.
    ///
    /// If called, all unspecified attachments will be removed from the message.
    /// If not called, all attachments will be kept.
    pub fn attachment(mut self, attachment: Attachment) -> Self {
        self.fields.attachments.push(attachment);

        self
    }

    /// Specify multiple attachments already present in the target message to keep.
    ///
    /// If called, all unspecified attachments will be removed from the message.
    /// If not called, all attachments will be kept.
    pub fn attachments(mut self, attachments: impl IntoIterator<Item = Attachment>) -> Self {
        self.fields
            .attachments
            .extend(attachments.into_iter().collect::<Vec<Attachment>>());

        self
    }

    /// Set the content of the message.
    ///
    /// Pass `None` if you want to remove the message content.
    ///
    /// Note that if there is no embed then you will not be able
    /// to remove the content of the message.
    ///
    /// The maximum length is 2000 UTF-16 characters.
    ///
    /// # Errors
    ///
    /// Returns an [`UpdateMessageErrorType::ContentInvalid`] error type if the
    /// content length is too long.
    pub fn content(self, content: impl Into<Option<String>>) -> Result<Self, UpdateMessageError> {
        self._content(content.into())
    }

    fn _content(mut self, content: Option<String>) -> Result<Self, UpdateMessageError> {
        if let Some(content_ref) = content.as_ref() {
            if !validate::content_limit(content_ref) {
                return Err(UpdateMessageError {
                    kind: UpdateMessageErrorType::ContentInvalid {
                        content: content.expect("content is known to be some"),
                    },
                    source: None,
                });
            }
        }

        self.fields
            .content
            .replace(NullableField::from_option(content));

        Ok(self)
    }

    /// Attach an embed to the message.
    ///
    /// Pass `None` if you want to remove all of the embeds.
    ///
    /// The first call of this method will clear all present embeds from a
    /// message and replace it with the set embed. Subsequent calls will add
    /// more embeds.
    ///
    /// To pass multiple embeds at once, use [`embeds`].
    ///
    /// # Errors
    ///
    /// Returns an [`UpdateMessageErrorType::EmbedTooLarge`] error type if the
    /// embed is too large.
    ///
    /// [`embeds`]: Self::embeds
    pub fn embed(self, embed: impl Into<Option<Embed>>) -> Result<Self, UpdateMessageError> {
        self._embed(embed.into())
    }

    fn _embed(mut self, embed: Option<Embed>) -> Result<Self, UpdateMessageError> {
        if let Some(embed_ref) = embed.as_ref() {
            validate::embed(&embed_ref)
                .map_err(|source| UpdateMessageError::embed(source, embed_ref.clone(), None))?;
        }

        if let Some(embed) = embed {
            if let Some(embeds) = &mut self.fields.embeds {
                embeds.push(embed);
            } else {
                self.fields.embeds.replace(Vec::from([embed]));
            }
        } else {
            self.fields.embeds.replace(Vec::new());
        }

<<<<<<< HEAD
        Ok(self)
    }

    /// Attach multiple embeds to the message.
    ///
    /// To keep all embeds, do not use this.
    ///
    /// To modify one or more embeds in the message, acquire them from the
    /// previous message, mutate them in place, then pass that list to this
    /// method.
    ///
    /// To remove all embeds, pass an empty iterator via a function like
    /// [`std::iter::empty`].
    ///
    /// Note that if there is no content or file then you will not be able to
    /// remove all of the embeds.
    ///
    /// # Errors
    ///
    /// Returns an [`UpdateMessageErrorType::EmbedTooLarge`] error type if an
    /// embed is too large.
    pub fn embeds(
        mut self,
        embeds: impl IntoIterator<Item = Embed>,
    ) -> Result<Self, UpdateMessageError> {
        for (idx, embed) in embeds.into_iter().enumerate() {
            validate::embed(&embed)
                .map_err(|source| UpdateMessageError::embed(source, embed.clone(), Some(idx)))?;

            if let Some(embeds) = &mut self.fields.embeds {
                embeds.push(embed);
            } else {
                self.fields.embeds.replace(Vec::from([embed]));
            }
        }
=======
        self.fields.embed.replace(NullableField::from_option(embed));
>>>>>>> 6d24d723

        Ok(self)
    }

    /// Suppress the embeds in the message.
    pub fn suppress_embeds(mut self, suppress: bool) -> Self {
        let mut flags = self.fields.flags.unwrap_or_else(MessageFlags::empty);

        if suppress {
            flags |= MessageFlags::SUPPRESS_EMBEDS;
        } else {
            flags &= !MessageFlags::SUPPRESS_EMBEDS;
        }
        self.fields.flags.replace(flags);

        self
    }

    /// Set the [`AllowedMentions`] in the message.
    pub fn allowed_mentions(mut self, allowed: AllowedMentions) -> Self {
        self.fields.allowed_mentions.replace(allowed);

        self
    }

    fn start(&mut self) -> Result<(), HttpError> {
        let request = Request::builder(Route::UpdateMessage {
            channel_id: self.channel_id.0,
            message_id: self.message_id.0,
        })
        .json(&self.fields)?
        .build();

        self.fut.replace(Box::pin(self.http.request(request)));

        Ok(())
    }
}

poll_req!(UpdateMessage<'_>, Message);<|MERGE_RESOLUTION|>--- conflicted
+++ resolved
@@ -1,14 +1,10 @@
 use crate::{
     client::Client,
     error::Error as HttpError,
-<<<<<<< HEAD
     request::{
         validate::{self, EmbedValidationError},
-        Pending, Request,
+        NullableField, Pending, Request,
     },
-=======
-    request::{validate, NullableField, Pending, Request},
->>>>>>> 6d24d723
     routing::Route,
 };
 use serde::Serialize;
@@ -124,15 +120,9 @@
     //   `"content": null` in the JSON;
     // - None: Don't serialize the field at all, not modifying the state.
     #[serde(skip_serializing_if = "Option::is_none")]
-<<<<<<< HEAD
-    content: Option<Option<String>>,
+    content: Option<NullableField<String>>,
     #[serde(skip_serializing_if = "Option::is_none")]
     embeds: Option<Vec<Embed>>,
-=======
-    content: Option<NullableField<String>>,
-    #[serde(skip_serializing_if = "Option::is_none")]
-    embed: Option<NullableField<Embed>>,
->>>>>>> 6d24d723
     #[serde(skip_serializing_if = "Option::is_none")]
     flags: Option<MessageFlags>,
 }
@@ -287,7 +277,6 @@
             self.fields.embeds.replace(Vec::new());
         }
 
-<<<<<<< HEAD
         Ok(self)
     }
 
@@ -323,9 +312,6 @@
                 self.fields.embeds.replace(Vec::from([embed]));
             }
         }
-=======
-        self.fields.embed.replace(NullableField::from_option(embed));
->>>>>>> 6d24d723
 
         Ok(self)
     }
