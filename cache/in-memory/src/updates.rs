use super::{config::EventType, InMemoryCache};
use dashmap::DashMap;
use std::{collections::HashSet, hash::Hash, ops::Deref, sync::Arc};
use twilight_model::{
    channel::{message::MessageReaction, Channel, GuildChannel},
    gateway::{event::Event, payload::*, presence::Presence},
    guild::GuildStatus,
    id::GuildId,
};

fn guard(this: &InMemoryCache, event_type: EventType) -> bool {
    this.0.config.event_types().contains(event_type)
}

pub trait UpdateCache {
    // Allow this for presentation purposes in documentation.
    #[allow(unused_variables)]
    fn update(&self, cache: &InMemoryCache) {}
}

impl UpdateCache for Event {
    #[allow(clippy::cognitive_complexity)]
    fn update(&self, c: &InMemoryCache) {
        use Event::*;

        match self {
            BanAdd(_) => {}
            BanRemove(_) => {}
            ChannelCreate(v) => c.update(v),
            ChannelDelete(v) => c.update(v),
            ChannelPinsUpdate(v) => c.update(v),
            ChannelUpdate(v) => c.update(v),
            GatewayHeartbeat(_) => {}
            GatewayHeartbeatAck => {}
            GatewayHello(_) => {}
            GatewayInvalidateSession(_v) => {}
            GatewayReconnect => {}
            GiftCodeUpdate => {}
            GuildCreate(v) => c.update(v.deref()),
            GuildDelete(v) => c.update(v.deref()),
            GuildEmojisUpdate(v) => c.update(v),
            GuildIntegrationsUpdate(v) => c.update(v),
            GuildUpdate(v) => c.update(v.deref()),
            InviteCreate(_) => {}
            InviteDelete(_) => {}
            MemberAdd(v) => c.update(v.deref()),
            MemberRemove(v) => c.update(v),
            MemberUpdate(v) => c.update(v.deref()),
            MemberChunk(v) => c.update(v),
            MessageCreate(v) => c.update(v.deref()),
            MessageDelete(v) => c.update(v),
            MessageDeleteBulk(v) => c.update(v),
            MessageUpdate(v) => c.update(v.deref()),
            PresenceUpdate(v) => c.update(v.deref()),
            PresencesReplace => {}
            ReactionAdd(v) => c.update(v.deref()),
            ReactionRemove(v) => c.update(v.deref()),
            ReactionRemoveAll(v) => c.update(v),
            ReactionRemoveEmoji(_) => {}
            Ready(v) => c.update(v.deref()),
            Resumed => {}
            RoleCreate(v) => c.update(v),
            RoleDelete(v) => c.update(v),
            RoleUpdate(v) => c.update(v),
            ShardConnected(_) => {}
            ShardConnecting(_) => {}
            ShardDisconnected(_) => {}
            ShardIdentifying(_) => {}
            ShardReconnecting(_) => {}
            ShardPayload(_) => {}
            ShardResuming(_) => {}
            TypingStart(v) => c.update(v.deref()),
            UnavailableGuild(v) => c.update(v),
            UserUpdate(v) => c.update(v),
            VoiceServerUpdate(v) => c.update(v),
            VoiceStateUpdate(v) => c.update(v.deref()),
            WebhooksUpdate(v) => c.update(v),
        }
    }
}

impl UpdateCache for BanAdd {}

impl UpdateCache for BanRemove {}

impl UpdateCache for ChannelCreate {
    fn update(&self, cache: &InMemoryCache) {
        if !guard(cache, EventType::CHANNEL_CREATE) {
            return;
        }

        match &self.0 {
            Channel::Group(c) => {
                super::upsert_item(&cache.0.groups, c.id, c.clone());
            }
            Channel::Guild(c) => {
                if let Some(gid) = c.guild_id() {
                    cache.cache_guild_channel(gid, c.clone());
                }
            }
            Channel::Private(c) => {
                cache.cache_private_channel(c.clone());
            }
        }
    }
}

impl UpdateCache for ChannelDelete {
    fn update(&self, cache: &InMemoryCache) {
        if !guard(cache, EventType::CHANNEL_DELETE) {
            return;
        }

        match self.0 {
            Channel::Group(ref c) => {
                cache.delete_group(c.id);
            }
            Channel::Guild(ref c) => {
                cache.delete_guild_channel(c.id());
            }
            Channel::Private(ref c) => {
                cache.0.channels_private.remove(&c.id);
            }
        }
    }
}

impl UpdateCache for ChannelPinsUpdate {
    fn update(&self, cache: &InMemoryCache) {
        if !guard(cache, EventType::CHANNEL_PINS_UPDATE) {
            return;
        }

        if let Some(mut item) = cache.0.channels_guild.get_mut(&self.channel_id) {
            let channel = Arc::make_mut(&mut item.data);

            if let GuildChannel::Text(text) = channel {
                text.last_pin_timestamp = self.last_pin_timestamp.clone();
            }

            return;
        }

        if let Some(mut channel) = cache.0.channels_private.get_mut(&self.channel_id) {
            Arc::make_mut(&mut channel).last_pin_timestamp = self.last_pin_timestamp.clone();

            return;
        }

        if let Some(mut group) = cache.0.groups.get_mut(&self.channel_id) {
            Arc::make_mut(&mut group).last_pin_timestamp = self.last_pin_timestamp.clone();
        }
    }
}

impl UpdateCache for ChannelUpdate {
    fn update(&self, cache: &InMemoryCache) {
        if !guard(cache, EventType::CHANNEL_UPDATE) {
            return;
        }

        match self.0.clone() {
            Channel::Group(c) => {
                cache.cache_group(c);
            }
            Channel::Guild(c) => {
                if let Some(gid) = c.guild_id() {
                    cache.cache_guild_channel(gid, c);
                }
            }
            Channel::Private(c) => {
                cache.cache_private_channel(c);
            }
        }
    }
}

impl UpdateCache for GuildCreate {
    fn update(&self, cache: &InMemoryCache) {
        if !guard(cache, EventType::GUILD_CREATE) {
            return;
        }

        cache.cache_guild(self.0.clone());
    }
}

impl UpdateCache for GuildDelete {
    fn update(&self, cache: &InMemoryCache) {
        fn remove_ids<T: Eq + Hash, U>(
            guild_map: &DashMap<GuildId, HashSet<T>>,
            container: &DashMap<T, U>,
            guild_id: GuildId,
        ) {
            if let Some((_, ids)) = guild_map.remove(&guild_id) {
                for id in ids {
                    container.remove(&id);
                }
            }
        }

        if !guard(cache, EventType::GUILD_DELETE) {
            return;
        }

        let id = self.id;

        cache.0.guilds.remove(&id);

        remove_ids(&cache.0.guild_channels, &cache.0.channels_guild, id);
        remove_ids(&cache.0.guild_emojis, &cache.0.emojis, id);
        remove_ids(&cache.0.guild_roles, &cache.0.roles, id);
        // Clear out a guilds voice states when a guild leaves
        cache.0.voice_state_guilds.remove(&id);

        if let Some((_, ids)) = cache.0.guild_members.remove(&id) {
            for user_id in ids {
                cache.0.members.remove(&(id, user_id));
            }
        }

        if let Some((_, ids)) = cache.0.guild_presences.remove(&id) {
            for user_id in ids {
                cache.0.presences.remove(&(id, user_id));
            }
        }
    }
}

impl UpdateCache for GuildEmojisUpdate {
    fn update(&self, cache: &InMemoryCache) {
        if !guard(cache, EventType::GUILD_EMOJIS_UPDATE) {
            return;
        }

        cache.cache_emojis(self.guild_id, self.emojis.values().cloned());
    }
}

impl UpdateCache for GuildIntegrationsUpdate {}

impl UpdateCache for GuildUpdate {
    fn update(&self, cache: &InMemoryCache) {
        if !guard(cache, EventType::GUILD_UPDATE) {
            return;
        }

        if let Some(mut guild) = cache.0.guilds.get_mut(&self.0.id) {
            let mut guild = Arc::make_mut(&mut guild);
            guild.afk_channel_id = self.afk_channel_id;
            guild.afk_timeout = self.afk_timeout;
            guild.banner = self.banner.clone();
            guild.default_message_notifications = self.default_message_notifications;
            guild.description = self.description.clone();
            guild.embed_channel_id = self.embed_channel_id;
            guild.embed_enabled.replace(self.embed_enabled);
            guild.features = self.features.clone();
            guild.icon = self.icon.clone();
            guild.max_members = self.max_members;
            guild.max_presences = Some(self.max_presences.unwrap_or(25000));
            guild.mfa_level = self.mfa_level;
            guild.name = self.name.clone();
            guild.owner = self.owner;
            guild.owner_id = self.owner_id;
            guild.permissions = self.permissions;
            guild.preferred_locale = self.preferred_locale.clone();
            guild.premium_tier = self.premium_tier;
            guild
                .premium_subscription_count
                .replace(self.premium_subscription_count.unwrap_or_default());
            guild.region = self.region.clone();
            guild.splash = self.splash.clone();
            guild.system_channel_id = self.system_channel_id;
            guild.verification_level = self.verification_level;
            guild.vanity_url_code = self.vanity_url_code.clone();
            guild.widget_channel_id = self.widget_channel_id;
            guild.widget_enabled = self.widget_enabled;
        };
<<<<<<< HEAD
=======

        let g = &self.0;

        let mut guild = Arc::make_mut(&mut guild);
        guild.afk_channel_id = g.afk_channel_id;
        guild.afk_timeout = g.afk_timeout;
        guild.banner = g.banner.clone();
        guild.default_message_notifications = g.default_message_notifications;
        guild.description = g.description.clone();
        guild.features = g.features.clone();
        guild.icon = g.icon.clone();
        guild.max_members = g.max_members;
        guild.max_presences = Some(g.max_presences.unwrap_or(25000));
        guild.mfa_level = g.mfa_level;
        guild.name = g.name.clone();
        guild.owner = g.owner;
        guild.owner_id = g.owner_id;
        guild.permissions = g.permissions;
        guild.preferred_locale = g.preferred_locale.clone();
        guild.premium_tier = g.premium_tier;
        guild
            .premium_subscription_count
            .replace(g.premium_subscription_count.unwrap_or_default());
        guild.region = g.region.clone();
        guild.splash = g.splash.clone();
        guild.system_channel_id = g.system_channel_id;
        guild.verification_level = g.verification_level;
        guild.vanity_url_code = g.vanity_url_code.clone();
        guild.widget_channel_id = g.widget_channel_id;
        guild.widget_enabled = g.widget_enabled;
>>>>>>> 3a1443e8
    }
}

impl UpdateCache for MemberAdd {
    fn update(&self, cache: &InMemoryCache) {
        if !guard(cache, EventType::MEMBER_ADD) {
            return;
        }

        cache.cache_member(self.guild_id, self.0.clone());

        cache
            .0
            .guild_members
            .entry(self.guild_id)
            .or_default()
            .insert(self.0.user.id);
    }
}

impl UpdateCache for MemberChunk {
    fn update(&self, cache: &InMemoryCache) {
        if !guard(cache, EventType::MEMBER_CHUNK) {
            return;
        }

        if self.members.is_empty() {
            return;
        }

        cache.cache_members(self.guild_id, self.members.values().cloned());
        let mut guild = cache.0.guild_members.entry(self.guild_id).or_default();
        guild.extend(self.members.keys());
    }
}

impl UpdateCache for MemberRemove {
    fn update(&self, cache: &InMemoryCache) {
        if !guard(cache, EventType::MEMBER_REMOVE) {
            return;
        }

        cache.0.members.remove(&(self.guild_id, self.user.id));

        if let Some(mut members) = cache.0.guild_members.get_mut(&self.guild_id) {
            members.remove(&self.user.id);
        }

        // Avoid a deadlock by mutating the user, dropping the lock to the map,
        // and then maybe conditionally removing the user later.
        let mut maybe_remove_user = false;

        if let Some(mut user_tuple) = cache.0.users.get_mut(&self.user.id) {
            user_tuple.1.remove(&self.guild_id);

            maybe_remove_user = true;
        }

        if maybe_remove_user {
            cache
                .0
                .users
                .remove_if(&self.user.id, |_, guild_set| guild_set.1.is_empty());
        }
    }
}

impl UpdateCache for MemberUpdate {
    fn update(&self, cache: &InMemoryCache) {
        if !guard(cache, EventType::MEMBER_UPDATE) {
            return;
        }

        let mut member = match cache.0.members.get_mut(&(self.guild_id, self.user.id)) {
            Some(member) => member,
            None => return,
        };
        let mut member = Arc::make_mut(&mut member);

        member.nick = self.nick.clone();
        member.roles = self.roles.clone();
        member.joined_at.replace(self.joined_at.clone());
    }
}

impl UpdateCache for MessageCreate {
    fn update(&self, cache: &InMemoryCache) {
        if !guard(cache, EventType::MESSAGE_CREATE) {
            return;
        }

        let mut channel = cache.0.messages.entry(self.0.channel_id).or_default();

        if channel.len() > cache.0.config.message_cache_size() {
            if let Some(k) = channel.iter().next_back().map(|x| *x.0) {
                channel.remove(&k);
            }
        }

        channel.insert(self.0.id, Arc::new(From::from(self.0.clone())));
    }
}

impl UpdateCache for MessageDelete {
    fn update(&self, cache: &InMemoryCache) {
        if !guard(cache, EventType::MESSAGE_DELETE) {
            return;
        }

        let mut channel = cache.0.messages.entry(self.channel_id).or_default();
        channel.remove(&self.id);
    }
}

impl UpdateCache for MessageDeleteBulk {
    fn update(&self, cache: &InMemoryCache) {
        if !guard(cache, EventType::MESSAGE_DELETE_BULK) {
            return;
        }

        let mut channel = cache.0.messages.entry(self.channel_id).or_default();

        for id in &self.ids {
            channel.remove(id);
        }
    }
}

impl UpdateCache for MessageUpdate {
    fn update(&self, cache: &InMemoryCache) {
        if !guard(cache, EventType::MESSAGE_UPDATE) {
            return;
        }

        let mut channel = cache.0.messages.entry(self.channel_id).or_default();

        if let Some(mut message) = channel.get_mut(&self.id) {
            let mut msg = Arc::make_mut(&mut message);

            if let Some(attachments) = &self.attachments {
                msg.attachments = attachments.clone();
            }

            if let Some(content) = &self.content {
                msg.content = content.clone();
            }

            if let Some(edited_timestamp) = &self.edited_timestamp {
                msg.edited_timestamp.replace(edited_timestamp.clone());
            }

            if let Some(embeds) = &self.embeds {
                msg.embeds = embeds.clone();
            }

            if let Some(mention_everyone) = self.mention_everyone {
                msg.mention_everyone = mention_everyone;
            }

            if let Some(mention_roles) = &self.mention_roles {
                msg.mention_roles = mention_roles.clone();
            }

            if let Some(mentions) = &self.mentions {
                msg.mentions = mentions.iter().map(|x| x.id).collect::<Vec<_>>();
            }

            if let Some(pinned) = self.pinned {
                msg.pinned = pinned;
            }

            if let Some(timestamp) = &self.timestamp {
                msg.timestamp = timestamp.clone();
            }

            if let Some(tts) = self.tts {
                msg.tts = tts;
            }
        }
    }
}

impl UpdateCache for PresenceUpdate {
    fn update(&self, cache: &InMemoryCache) {
        if !guard(cache, EventType::PRESENCE_UPDATE) {
            return;
        }

        let presence = Presence {
            activities: self.activities.clone(),
            client_status: self.client_status.clone(),
            guild_id: self.guild_id,
            status: self.status,
            user: self.user.clone(),
        };

        cache.cache_presence(self.guild_id, presence);
    }
}

impl UpdateCache for ReactionAdd {
    fn update(&self, cache: &InMemoryCache) {
        if !guard(cache, EventType::REACTION_ADD) {
            return;
        }

        let mut channel = cache.0.messages.entry(self.0.channel_id).or_default();

        let mut message = match channel.get_mut(&self.0.message_id) {
            Some(message) => message,
            None => return,
        };

        let msg = Arc::make_mut(&mut message);

        if let Some(reaction) = msg.reactions.iter_mut().find(|r| r.emoji == self.0.emoji) {
            if !reaction.me {
                if let Some(current_user) = cache.current_user() {
                    if current_user.id == self.0.user_id {
                        reaction.me = true;
                    }
                }
            }

            reaction.count += 1;
        } else {
            let me = cache
                .current_user()
                .map(|user| user.id == self.0.user_id)
                .unwrap_or_default();

            msg.reactions.push(MessageReaction {
                count: 1,
                emoji: self.0.emoji.clone(),
                me,
            });
        }
    }
}

impl UpdateCache for ReactionRemove {
    fn update(&self, cache: &InMemoryCache) {
        if !guard(cache, EventType::REACTION_REMOVE) {
            return;
        }

        let mut channel = cache.0.messages.entry(self.0.channel_id).or_default();

        let mut message = match channel.get_mut(&self.0.message_id) {
            Some(message) => message,
            None => return,
        };

        let msg = Arc::make_mut(&mut message);

        if let Some(reaction) = msg.reactions.iter_mut().find(|r| r.emoji == self.0.emoji) {
            if reaction.me {
                if let Some(current_user) = cache.current_user() {
                    if current_user.id == self.0.user_id {
                        reaction.me = false;
                    }
                }
            }

            if reaction.count > 1 {
                reaction.count -= 1;
            } else {
                msg.reactions.retain(|e| !(e.emoji == self.0.emoji));
            }
        }
    }
}

impl UpdateCache for ReactionRemoveAll {
    fn update(&self, cache: &InMemoryCache) {
        if !guard(cache, EventType::REACTION_REMOVE_ALL) {
            return;
        }

        let mut channel = cache.0.messages.entry(self.channel_id).or_default();

        let mut message = match channel.get_mut(&self.message_id) {
            Some(message) => message,
            None => return,
        };

        let msg = Arc::make_mut(&mut message);
        msg.reactions.clear();
    }
}

impl UpdateCache for Ready {
    fn update(&self, cache: &InMemoryCache) {
        if !guard(cache, EventType::READY) {
            return;
        }

        cache.cache_current_user(self.user.clone());

        for status in self.guilds.values() {
            match status {
                GuildStatus::Offline(u) => {
                    cache.unavailable_guild(u.id);
                }
                GuildStatus::Online(g) => {
                    cache.cache_guild(g.clone());
                }
            }
        }
    }
}

impl UpdateCache for RoleCreate {
    fn update(&self, cache: &InMemoryCache) {
        if !guard(cache, EventType::ROLE_CREATE) {
            return;
        }

        super::upsert_guild_item(
            &cache.0.roles,
            self.guild_id,
            self.role.id,
            self.role.clone(),
        );
    }
}

impl UpdateCache for RoleDelete {
    fn update(&self, cache: &InMemoryCache) {
        if !guard(cache, EventType::ROLE_DELETE) {
            return;
        }

        cache.delete_role(self.role_id);
    }
}

impl UpdateCache for RoleUpdate {
    fn update(&self, cache: &InMemoryCache) {
        if !guard(cache, EventType::ROLE_UPDATE) {
            return;
        }

        cache.cache_role(self.guild_id, self.role.clone());
    }
}

impl UpdateCache for TypingStart {}

impl UpdateCache for UnavailableGuild {
    fn update(&self, cache: &InMemoryCache) {
        if !guard(cache, EventType::UNAVAILABLE_GUILD) {
            return;
        }

        cache.0.guilds.remove(&self.id);
        cache.0.unavailable_guilds.insert(self.id);
    }
}

impl UpdateCache for UserUpdate {
    fn update(&self, cache: &InMemoryCache) {
        if !guard(cache, EventType::USER_UPDATE) {
            return;
        }

        cache.cache_current_user(self.0.clone());
    }
}

impl UpdateCache for VoiceServerUpdate {
    fn update(&self, cache: &InMemoryCache) {
        if !guard(cache, EventType::VOICE_SERVER_UPDATE) {
            return;
        }
    }
}

impl UpdateCache for VoiceStateUpdate {
    fn update(&self, cache: &InMemoryCache) {
        if !guard(cache, EventType::VOICE_STATE_UPDATE) {
            return;
        }

        cache.cache_voice_state(self.0.clone());
    }
}

impl UpdateCache for WebhooksUpdate {}

#[cfg(test)]
mod tests {
    use super::*;
    use std::collections::HashMap;
    use twilight_model::{
        channel::{ChannelType, GuildChannel, TextChannel},
        gateway::payload::ChannelDelete,
        guild::DefaultMessageNotificationLevel,
        guild::ExplicitContentFilter,
        guild::Guild,
        guild::MfaLevel,
        guild::PartialGuild,
        guild::PremiumTier,
        guild::SystemChannelFlags,
        guild::VerificationLevel,
        id::{ChannelId, GuildId, UserId},
        voice::VoiceState,
    };

    fn guild_channel_text() -> (GuildId, ChannelId, GuildChannel) {
        let guild_id = GuildId(1);
        let channel_id = ChannelId(2);
        let channel = GuildChannel::Text(TextChannel {
            guild_id: Some(guild_id),
            id: channel_id,
            kind: ChannelType::GuildText,
            last_message_id: None,
            last_pin_timestamp: None,
            name: "test".to_owned(),
            nsfw: false,
            parent_id: None,
            permission_overwrites: Vec::new(),
            position: 3,
            rate_limit_per_user: None,
            topic: None,
        });

        (guild_id, channel_id, channel)
    }

    #[test]
    fn test_guild_update() {
        let cache = InMemoryCache::new();
        let guild = Guild {
            afk_channel_id: None,
            afk_timeout: 0,
            application_id: None,
            approximate_member_count: None,
            approximate_presence_count: None,
            banner: None,
            channels: HashMap::new(),
            default_message_notifications: DefaultMessageNotificationLevel::Mentions,
            description: None,
            discovery_splash: None,
            embed_channel_id: None,
            embed_enabled: None,
            emojis: HashMap::new(),
            explicit_content_filter: ExplicitContentFilter::None,
            features: Vec::new(),
            icon: None,
            id: GuildId(1),
            joined_at: None,
            large: false,
            lazy: None,
            max_members: None,
            max_presences: None,
            max_video_channel_users: None,
            member_count: None,
            members: HashMap::new(),
            mfa_level: MfaLevel::None,
            name: "test".to_owned(),
            owner_id: UserId(1),
            owner: None,
            permissions: None,
            preferred_locale: "en_us".to_owned(),
            premium_subscription_count: None,
            premium_tier: PremiumTier::None,
            presences: HashMap::new(),
            region: "us".to_owned(),
            roles: HashMap::new(),
            rules_channel_id: None,
            splash: None,
            system_channel_flags: SystemChannelFlags::empty(),
            system_channel_id: None,
            unavailable: false,
            vanity_url_code: None,
            verification_level: VerificationLevel::VeryHigh,
            voice_states: HashMap::new(),
            widget_channel_id: None,
            widget_enabled: None,
        };

        cache.update(&GuildCreate(guild.clone()));

        let mutation = PartialGuild {
            id: guild.id,
            afk_channel_id: guild.afk_channel_id,
            afk_timeout: guild.afk_timeout,
            application_id: guild.application_id,
            banner: guild.banner,
            default_message_notifications: guild.default_message_notifications,
            description: guild.description,
            discovery_splash: guild.discovery_splash,
            embed_channel_id: guild.embed_channel_id,
            embed_enabled: false,
            emojis: guild.emojis,
            explicit_content_filter: guild.explicit_content_filter,
            features: guild.features,
            icon: guild.icon,
            max_members: guild.max_members,
            max_presences: guild.max_presences,
            member_count: guild.member_count,
            mfa_level: guild.mfa_level,
            name: "test2222".to_owned(),
            owner_id: UserId(2),
            owner: guild.owner,
            permissions: guild.permissions,
            preferred_locale: guild.preferred_locale,
            premium_subscription_count: guild.premium_subscription_count,
            premium_tier: guild.premium_tier,
            region: guild.region,
            roles: guild.roles,
            rules_channel_id: guild.rules_channel_id,
            splash: guild.splash,
            system_channel_flags: guild.system_channel_flags,
            system_channel_id: guild.system_channel_id,
            verification_level: guild.verification_level,
            vanity_url_code: guild.vanity_url_code,
            widget_channel_id: guild.widget_channel_id,
            widget_enabled: guild.widget_enabled,
        };

        cache.update(&GuildUpdate(mutation.clone()));

        assert_eq!(cache.guild(guild.id).unwrap().name, mutation.name);
        assert_eq!(cache.guild(guild.id).unwrap().owner_id, mutation.owner_id);
        assert_eq!(cache.guild(guild.id).unwrap().id, mutation.id);
    }

    #[test]
    fn test_channel_delete_guild() {
        let cache = InMemoryCache::new();
        let (guild_id, channel_id, channel) = guild_channel_text();

        cache.cache_guild_channel(guild_id, channel.clone());
        assert_eq!(1, cache.0.channels_guild.len());
        assert!(cache
            .0
            .guild_channels
            .get(&guild_id)
            .unwrap()
            .contains(&channel_id));

        cache.update(&ChannelDelete(Channel::Guild(channel)));
        assert!(cache.0.channels_guild.is_empty());
        assert!(cache.0.guild_channels.get(&guild_id).unwrap().is_empty());
    }

    #[test]
    fn test_channel_update_guild() {
        let cache = InMemoryCache::new();
        let (guild_id, channel_id, channel) = guild_channel_text();

        cache.update(&ChannelUpdate(Channel::Guild(channel)));
        assert_eq!(1, cache.0.channels_guild.len());
        assert!(cache
            .0
            .guild_channels
            .get(&guild_id)
            .unwrap()
            .contains(&channel_id));
    }

    #[test]
    fn test_voice_states_with_no_cached_guilds() {
        let cache = InMemoryCache::builder()
            .event_types(crate::config::EventType::VOICE_STATE_UPDATE)
            .build();

        cache.update(&VoiceStateUpdate(VoiceState {
            channel_id: None,
            deaf: false,
            guild_id: Some(GuildId(1)),
            member: None,
            mute: false,
            self_deaf: false,
            self_mute: false,
            self_stream: false,
            session_id: "38fj3jfkh3pfho3prh2".to_string(),
            suppress: false,
            token: None,
            user_id: UserId(1),
        }));
    }
}<|MERGE_RESOLUTION|>--- conflicted
+++ resolved
@@ -276,39 +276,6 @@
             guild.widget_channel_id = self.widget_channel_id;
             guild.widget_enabled = self.widget_enabled;
         };
-<<<<<<< HEAD
-=======
-
-        let g = &self.0;
-
-        let mut guild = Arc::make_mut(&mut guild);
-        guild.afk_channel_id = g.afk_channel_id;
-        guild.afk_timeout = g.afk_timeout;
-        guild.banner = g.banner.clone();
-        guild.default_message_notifications = g.default_message_notifications;
-        guild.description = g.description.clone();
-        guild.features = g.features.clone();
-        guild.icon = g.icon.clone();
-        guild.max_members = g.max_members;
-        guild.max_presences = Some(g.max_presences.unwrap_or(25000));
-        guild.mfa_level = g.mfa_level;
-        guild.name = g.name.clone();
-        guild.owner = g.owner;
-        guild.owner_id = g.owner_id;
-        guild.permissions = g.permissions;
-        guild.preferred_locale = g.preferred_locale.clone();
-        guild.premium_tier = g.premium_tier;
-        guild
-            .premium_subscription_count
-            .replace(g.premium_subscription_count.unwrap_or_default());
-        guild.region = g.region.clone();
-        guild.splash = g.splash.clone();
-        guild.system_channel_id = g.system_channel_id;
-        guild.verification_level = g.verification_level;
-        guild.vanity_url_code = g.vanity_url_code.clone();
-        guild.widget_channel_id = g.widget_channel_id;
-        guild.widget_enabled = g.widget_enabled;
->>>>>>> 3a1443e8
     }
 }
 
