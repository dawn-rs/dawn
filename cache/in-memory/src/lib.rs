--- conflicted
+++ resolved
@@ -76,13 +76,8 @@
     sync::{Arc, Mutex},
 };
 use twilight_model::{
-<<<<<<< HEAD
-    channel::{Group, GuildChannel, PrivateChannel},
+    channel::{Group, GuildChannel, PrivateChannel, StageInstance},
     gateway::presence::UserOrId,
-=======
-    channel::{Group, GuildChannel, PrivateChannel, StageInstance},
-    gateway::presence::{Presence, UserOrId},
->>>>>>> 113b4a5b
     guild::{Emoji, Guild, Member, PartialMember, Role},
     id::{ChannelId, EmojiId, GuildId, MessageId, RoleId, StageId, UserId},
     user::{CurrentUser, User},
@@ -785,7 +780,6 @@
         guild_id: GuildId,
         member: &PartialMember,
         user_id: UserId,
-<<<<<<< HEAD
     ) {
         let id = (guild_id, user_id);
 
@@ -793,13 +787,6 @@
             if **m == member {
                 return;
             }
-=======
-    ) -> Arc<CachedMember> {
-        let id = (guild_id, user_id);
-        match self.0.members.get(&id) {
-            Some(m) if **m == member => return Arc::clone(&m),
-            Some(_) | None => {}
->>>>>>> 113b4a5b
         }
 
         self.0
@@ -880,8 +867,6 @@
         upsert_guild_item(&self.0.roles, guild_id, role.id, role);
     }
 
-<<<<<<< HEAD
-=======
     fn cache_stage_instances(
         &self,
         guild_id: GuildId,
@@ -892,11 +877,7 @@
         }
     }
 
-    fn cache_stage_instance(
-        &self,
-        guild_id: GuildId,
-        stage_instance: StageInstance,
-    ) -> Arc<StageInstance> {
+    fn cache_stage_instance(&self, guild_id: GuildId, stage_instance: StageInstance) {
         self.0
             .guild_stage_instances
             .entry(guild_id)
@@ -911,7 +892,6 @@
         )
     }
 
->>>>>>> 113b4a5b
     fn cache_user(&self, user: Cow<'_, User>, guild_id: Option<GuildId>) {
         match self.0.users.get_mut(&user.id) {
             Some(mut u) if *u.0 == *user => {
